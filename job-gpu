#!/bin/bash
#SBATCH -N 1
#SBATCH -C gpu
#SBATCH -A mp309
#SBATCH -t 00:30:00
#SBATCH --gpus-per-node=4

<<<<<<< HEAD
./gpu -n 1000 -s 1 -o mod_1000.out
=======
./gpu -n 100000 -s 1 -o true_100000.out 
>>>>>>> f489fcda
<|MERGE_RESOLUTION|>--- conflicted
+++ resolved
@@ -5,8 +5,4 @@
 #SBATCH -t 00:30:00
 #SBATCH --gpus-per-node=4
 
-<<<<<<< HEAD
-./gpu -n 1000 -s 1 -o mod_1000.out
-=======
-./gpu -n 100000 -s 1 -o true_100000.out 
->>>>>>> f489fcda
+./gpu -n 1000